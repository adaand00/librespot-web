//! Advertises this device to Spotify clients in the local network.
//!
//! This device will show up in the list of "available devices".
//! Once it is selected from the list, [`Credentials`] are received.
//! Those can be used to establish a new Session with [`librespot_core`].
//!
//! This library uses mDNS and DNS-SD so that other devices can find it,
//! and spawns an http server to answer requests of Spotify clients.

mod server;

use std::{
    borrow::Cow,
    io,
    pin::Pin,
    task::{Context, Poll},
};

use futures_core::Stream;
use thiserror::Error;

use self::server::DiscoveryServer;

pub use crate::core::Error;
use librespot_core as core;

/// Credentials to be used in [`librespot`](`librespot_core`).
pub use crate::core::authentication::Credentials;

/// Determining the icon in the list of available devices.
pub use crate::core::config::DeviceType;

/// Makes this device visible to Spotify clients in the local network.
///
/// `Discovery` implements the [`Stream`] trait. Every time this device
/// is selected in the list of available devices, it yields [`Credentials`].
pub struct Discovery {
    server: DiscoveryServer,

    #[cfg(not(feature = "with-dns-sd"))]
    _svc: libmdns::Service,
    #[cfg(feature = "with-dns-sd")]
    _svc: dns_sd::DNSService,
}

/// A builder for [`Discovery`].
pub struct Builder {
    server_config: server::Config,
    port: u16,
}

/// Errors that can occur while setting up a [`Discovery`] instance.
#[derive(Debug, Error)]
pub enum DiscoveryError {
    /// Setting up service discovery via DNS-SD failed.
    #[error("Setting up dns-sd failed: {0}")]
    DnsSdError(#[from] io::Error),
    /// Setting up the http server failed.
    #[error("Creating SHA1 HMAC failed for base key {0:?}")]
    HmacError(Vec<u8>),
    #[error("Setting up the http server failed: {0}")]
    HttpServerError(#[from] hyper::Error),
    #[error("Missing params for key {0}")]
    ParamsError(&'static str),
}

impl From<DiscoveryError> for Error {
    fn from(err: DiscoveryError) -> Self {
        match err {
            DiscoveryError::DnsSdError(_) => Error::unavailable(err),
            DiscoveryError::HmacError(_) => Error::invalid_argument(err),
            DiscoveryError::HttpServerError(_) => Error::unavailable(err),
            DiscoveryError::ParamsError(_) => Error::invalid_argument(err),
        }
    }
}

impl Builder {
    /// Starts a new builder using the provided device id.
    pub fn new(device_id: impl Into<String>) -> Self {
        Self {
            server_config: server::Config {
                name: "Librespot".into(),
                device_type: DeviceType::default(),
                device_id: device_id.into(),
            },
            port: 0,
        }
    }

    /// Sets the name to be displayed. Default is `"Librespot"`.
    pub fn name(mut self, name: impl Into<Cow<'static, str>>) -> Self {
        self.server_config.name = name.into();
        self
    }

    /// Sets the device type which is visible as icon in other Spotify clients. Default is `Speaker`.
    pub fn device_type(mut self, device_type: DeviceType) -> Self {
        self.server_config.device_type = device_type;
        self
    }

    /// Sets the port on which it should listen to incoming connections.
    /// The default value `0` means any port.
    pub fn port(mut self, port: u16) -> Self {
        self.port = port;
        self
    }

    /// Sets up the [`Discovery`] instance.
    ///
    /// # Errors
    /// If setting up the mdns service or creating the server fails, this function returns an error.
    pub fn launch(self) -> Result<Discovery, Error> {
        let mut port = self.port;
        let name = self.server_config.name.clone().into_owned();
<<<<<<< HEAD
        let server = DiscoveryServer::new(self.server_config, &mut port)??;
=======
        let server = DiscoveryServer::new(self.server_config, &mut port)?;
>>>>>>> 005e5567

        #[cfg(feature = "with-dns-sd")]
        let svc = dns_sd::DNSService::register(
            Some(name.as_ref()),
            "_spotify-connect._tcp",
            None,
            None,
            port,
            &["VERSION=1.0", "CPath=/"],
<<<<<<< HEAD
        )?;
=======
        )
        .map_err(|e| Error::DnsSdError(io::Error::new(io::ErrorKind::Unsupported, e)))?;
>>>>>>> 005e5567

        #[cfg(not(feature = "with-dns-sd"))]
        let svc = libmdns::Responder::spawn(&tokio::runtime::Handle::current())?.register(
            "_spotify-connect._tcp".to_owned(),
            name,
            port,
            &["VERSION=1.0", "CPath=/"],
        );

        Ok(Discovery { server, _svc: svc })
    }
}

impl Discovery {
    /// Starts a [`Builder`] with the provided device id.
    pub fn builder(device_id: impl Into<String>) -> Builder {
        Builder::new(device_id)
    }

    /// Create a new instance with the specified device id and default paramaters.
    pub fn new(device_id: impl Into<String>) -> Result<Self, Error> {
        Self::builder(device_id).launch()
    }
}

impl Stream for Discovery {
    type Item = Credentials;

    fn poll_next(mut self: Pin<&mut Self>, cx: &mut Context<'_>) -> Poll<Option<Self::Item>> {
        Pin::new(&mut self.server).poll_next(cx)
    }
}<|MERGE_RESOLUTION|>--- conflicted
+++ resolved
@@ -52,13 +52,13 @@
 /// Errors that can occur while setting up a [`Discovery`] instance.
 #[derive(Debug, Error)]
 pub enum DiscoveryError {
-    /// Setting up service discovery via DNS-SD failed.
+    #[error("Creating SHA1 block cipher failed")]
+    AesError(#[from] aes::cipher::InvalidLength),
     #[error("Setting up dns-sd failed: {0}")]
     DnsSdError(#[from] io::Error),
-    /// Setting up the http server failed.
     #[error("Creating SHA1 HMAC failed for base key {0:?}")]
     HmacError(Vec<u8>),
-    #[error("Setting up the http server failed: {0}")]
+    #[error("Setting up the HTTP server failed: {0}")]
     HttpServerError(#[from] hyper::Error),
     #[error("Missing params for key {0}")]
     ParamsError(&'static str),
@@ -67,6 +67,7 @@
 impl From<DiscoveryError> for Error {
     fn from(err: DiscoveryError) -> Self {
         match err {
+            DiscoveryError::AesError(_) => Error::unavailable(err),
             DiscoveryError::DnsSdError(_) => Error::unavailable(err),
             DiscoveryError::HmacError(_) => Error::invalid_argument(err),
             DiscoveryError::HttpServerError(_) => Error::unavailable(err),
@@ -114,11 +115,7 @@
     pub fn launch(self) -> Result<Discovery, Error> {
         let mut port = self.port;
         let name = self.server_config.name.clone().into_owned();
-<<<<<<< HEAD
         let server = DiscoveryServer::new(self.server_config, &mut port)??;
-=======
-        let server = DiscoveryServer::new(self.server_config, &mut port)?;
->>>>>>> 005e5567
 
         #[cfg(feature = "with-dns-sd")]
         let svc = dns_sd::DNSService::register(
@@ -128,12 +125,7 @@
             None,
             port,
             &["VERSION=1.0", "CPath=/"],
-<<<<<<< HEAD
         )?;
-=======
-        )
-        .map_err(|e| Error::DnsSdError(io::Error::new(io::ErrorKind::Unsupported, e)))?;
->>>>>>> 005e5567
 
         #[cfg(not(feature = "with-dns-sd"))]
         let svc = libmdns::Responder::spawn(&tokio::runtime::Handle::current())?.register(
