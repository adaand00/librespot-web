--- conflicted
+++ resolved
@@ -31,13 +31,7 @@
 libpulse-simple-binding = { version = "2", optional = true, default-features = false }
 jack            = { version = "0.6", optional = true }
 libc            = { version = "0.2", optional = true }
-<<<<<<< HEAD
-sdl2            = { version = "0.34", optional = true }
-=======
-rodio           = { version = "0.13", optional = true, default-features = false }
-cpal            = { version = "0.13", optional = true }
 sdl2            = { version = "0.34.3", optional = true }
->>>>>>> 8fe2e011
 gstreamer       = { version = "0.16", optional = true }
 gstreamer-app   = { version = "0.16", optional = true }
 glib            = { version = "0.10", optional = true }
