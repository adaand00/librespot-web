use crate::audio::AudioPacket;
use crate::config::AudioFormat;
use std::io;

pub trait Open {
    fn open(_: Option<String>, format: AudioFormat) -> Self;
}

pub trait Sink {
    fn start(&mut self) -> io::Result<()>;
    fn stop(&mut self) -> io::Result<()>;
    fn write(&mut self, packet: &AudioPacket) -> io::Result<()>;
}

<<<<<<< HEAD
pub type SinkBuilder = fn(Option<String>) -> Box<dyn Sink>;

fn mk_sink<S: Sink + Open + 'static>(device: Option<String>) -> Box<dyn Sink> {
    Box::new(S::open(device))
=======
pub trait SinkAsBytes {
    fn write_bytes(&mut self, data: &[u8]) -> io::Result<()>;
}

fn mk_sink<S: Sink + Open + 'static>(device: Option<String>, format: AudioFormat) -> Box<dyn Sink> {
    Box::new(S::open(device, format))
}

// reuse code for various backends
macro_rules! sink_as_bytes {
    () => {
        fn write(&mut self, packet: &AudioPacket) -> io::Result<()> {
            use crate::audio::{i24, SamplesConverter};
            use zerocopy::AsBytes;
            match packet {
                AudioPacket::Samples(samples) => match self.format {
                    AudioFormat::F32 => self.write_bytes(samples.as_bytes()),
                    AudioFormat::S32 => {
                        let samples_s32: &[i32] = &SamplesConverter::to_s32(samples);
                        self.write_bytes(samples_s32.as_bytes())
                    }
                    AudioFormat::S24 => {
                        let samples_s24: &[i32] = &SamplesConverter::to_s24(samples);
                        self.write_bytes(samples_s24.as_bytes())
                    }
                    AudioFormat::S24_3 => {
                        let samples_s24_3: &[i24] = &SamplesConverter::to_s24_3(samples);
                        self.write_bytes(samples_s24_3.as_bytes())
                    }
                    AudioFormat::S16 => {
                        let samples_s16: &[i16] = &SamplesConverter::to_s16(samples);
                        self.write_bytes(samples_s16.as_bytes())
                    }
                },
                AudioPacket::OggData(samples) => self.write_bytes(samples),
            }
        }
    };
}

macro_rules! start_stop_noop {
    () => {
        fn start(&mut self) -> io::Result<()> {
            Ok(())
        }
        fn stop(&mut self) -> io::Result<()> {
            Ok(())
        }
    };
>>>>>>> 8fe2e011
}

#[cfg(feature = "alsa-backend")]
mod alsa;
#[cfg(feature = "alsa-backend")]
use self::alsa::AlsaSink;

#[cfg(feature = "portaudio-backend")]
mod portaudio;
#[cfg(feature = "portaudio-backend")]
use self::portaudio::PortAudioSink;

#[cfg(feature = "pulseaudio-backend")]
mod pulseaudio;
#[cfg(feature = "pulseaudio-backend")]
use self::pulseaudio::PulseAudioSink;

#[cfg(feature = "jackaudio-backend")]
mod jackaudio;
#[cfg(feature = "jackaudio-backend")]
use self::jackaudio::JackSink;

#[cfg(feature = "gstreamer-backend")]
mod gstreamer;
#[cfg(feature = "gstreamer-backend")]
use self::gstreamer::GstreamerSink;

#[cfg(any(feature = "rodio-backend", feature = "rodiojack-backend"))]
mod rodio;

#[cfg(feature = "sdl-backend")]
mod sdl;
#[cfg(feature = "sdl-backend")]
use self::sdl::SdlSink;

mod pipe;
use self::pipe::StdoutSink;

mod subprocess;
use self::subprocess::SubprocessSink;

<<<<<<< HEAD
pub const BACKENDS: &[(&str, SinkBuilder)] = &[
=======
pub const BACKENDS: &'static [(
    &'static str,
    fn(Option<String>, AudioFormat) -> Box<dyn Sink>,
)] = &[
>>>>>>> 8fe2e011
    #[cfg(feature = "alsa-backend")]
    ("alsa", mk_sink::<AlsaSink>),
    #[cfg(feature = "portaudio-backend")]
    ("portaudio", mk_sink::<PortAudioSink>),
    #[cfg(feature = "pulseaudio-backend")]
    ("pulseaudio", mk_sink::<PulseAudioSink>),
    #[cfg(feature = "jackaudio-backend")]
    ("jackaudio", mk_sink::<JackSink>),
    #[cfg(feature = "gstreamer-backend")]
    ("gstreamer", mk_sink::<GstreamerSink>),
    #[cfg(feature = "rodio-backend")]
    ("rodio", rodio::mk_rodio),
    #[cfg(feature = "rodiojack-backend")]
    ("rodiojack", rodio::mk_rodiojack),
    #[cfg(feature = "sdl-backend")]
    ("sdl", mk_sink::<SdlSink>),
    ("pipe", mk_sink::<StdoutSink>),
    ("subprocess", mk_sink::<SubprocessSink>),
];

<<<<<<< HEAD
pub fn find(name: Option<String>) -> Option<SinkBuilder> {
=======
pub fn find(name: Option<String>) -> Option<fn(Option<String>, AudioFormat) -> Box<dyn Sink>> {
>>>>>>> 8fe2e011
    if let Some(name) = name {
        BACKENDS
            .iter()
            .find(|backend| name == backend.0)
            .map(|backend| backend.1)
    } else {
        Some(
            BACKENDS
                .first()
                .expect("No backends were enabled at build time")
                .1,
        )
    }
}<|MERGE_RESOLUTION|>--- conflicted
+++ resolved
@@ -12,12 +12,8 @@
     fn write(&mut self, packet: &AudioPacket) -> io::Result<()>;
 }
 
-<<<<<<< HEAD
-pub type SinkBuilder = fn(Option<String>) -> Box<dyn Sink>;
+pub type SinkBuilder = fn(Option<String>, AudioFormat) -> Box<dyn Sink>;
 
-fn mk_sink<S: Sink + Open + 'static>(device: Option<String>) -> Box<dyn Sink> {
-    Box::new(S::open(device))
-=======
 pub trait SinkAsBytes {
     fn write_bytes(&mut self, data: &[u8]) -> io::Result<()>;
 }
@@ -67,7 +63,6 @@
             Ok(())
         }
     };
->>>>>>> 8fe2e011
 }
 
 #[cfg(feature = "alsa-backend")]
@@ -109,14 +104,7 @@
 mod subprocess;
 use self::subprocess::SubprocessSink;
 
-<<<<<<< HEAD
 pub const BACKENDS: &[(&str, SinkBuilder)] = &[
-=======
-pub const BACKENDS: &'static [(
-    &'static str,
-    fn(Option<String>, AudioFormat) -> Box<dyn Sink>,
-)] = &[
->>>>>>> 8fe2e011
     #[cfg(feature = "alsa-backend")]
     ("alsa", mk_sink::<AlsaSink>),
     #[cfg(feature = "portaudio-backend")]
@@ -137,11 +125,7 @@
     ("subprocess", mk_sink::<SubprocessSink>),
 ];
 
-<<<<<<< HEAD
 pub fn find(name: Option<String>) -> Option<SinkBuilder> {
-=======
-pub fn find(name: Option<String>) -> Option<fn(Option<String>, AudioFormat) -> Box<dyn Sink>> {
->>>>>>> 8fe2e011
     if let Some(name) = name {
         BACKENDS
             .iter()
