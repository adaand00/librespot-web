--- conflicted
+++ resolved
@@ -29,15 +29,4 @@
 
 [dependencies.librespot-protocol]
 path = "../protocol"
-<<<<<<< HEAD
-version = "0.3.1"
-=======
-version = "0.4.1"
-
-[dependencies.librespot-discovery]
-path = "../discovery"
-version = "0.4.1"
-
-[features]
-with-dns-sd = ["librespot-discovery/with-dns-sd"]
->>>>>>> 005e5567
+version = "0.4.1"